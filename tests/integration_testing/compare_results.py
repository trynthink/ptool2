import pandas as pd
import argparse
import json
import re
from pathlib import Path


class ScoutCompare():
    """Class to compare results from  Scout workflow run. Comparisons are saved as csv files to
        summarize differences in results json files (agg_results.json, ecm_results.json) and/or
        summary report files (Summary_Data-TP.xlsx, Summary_Data-MAP.xlsx)
    """

    @staticmethod
    def load_json(file_path):
        with open(file_path, 'r') as file:
            return json.load(file)

    @staticmethod
    def load_summary_report(file_path):
        reports = pd.read_excel(file_path, sheet_name=None, index_col=list(range(5)))
        return reports

    def compare_dict_keys(self, dict1, dict2, paths, path='', key_diffs=None):
        """Compares nested keys across two dictionaries by recursively searching each level

        Args:
            dict1 (dict): baseline dictionary to compare
            dict2 (dict): new dictionary to compare
            paths (list): paths to the original files from which the dictionaries are imported
            path (str, optional): current dictionary path at whcih to compare. Defaults to ''.
            key_diffs (pd.DataFrame, optional): existing summary of difference. Defaults to None.

        Returns:
            pd.DataFrame: summary of differences specifying the file, the unique keys, and the
                path that key is found at.
        """
        if key_diffs is None:
            key_diffs = pd.DataFrame(columns=["Results file", "Unique key", "Found at"])
        keys1 = set(dict1.keys())
        keys2 = set(dict2.keys())
        only_in_dict1 = keys1 - keys2
        only_in_dict2 = keys2 - keys1

        if only_in_dict1:
            new_row = pd.DataFrame({"Results file": f"{paths[0].parent.name}/{paths[0].name}",
                                    "Unique key": str(only_in_dict1),
                                    "Found at": path[2:]}, index=[0])
            key_diffs = pd.concat([key_diffs, new_row], ignore_index=True)
        if only_in_dict2:
<<<<<<< HEAD
            new_row = pd.DataFrame({"Results file": f"{paths[0].parent.name}/{paths[0].name}",
=======
            new_row = pd.DataFrame({"Results file": f"{paths[1].parent.name}/{paths[1].name}",
>>>>>>> 7e81ca31
                                    "Unique key": str(only_in_dict2),
                                    "Found at": path[2:]}, index=[0])
            key_diffs = pd.concat([key_diffs, new_row], ignore_index=True)

        for key in keys1.intersection(keys2):
            if isinstance(dict1[key], dict) and isinstance(dict2[key], dict):
                key_diffs = self.compare_dict_keys(dict1[key],
                                                   dict2[key],
                                                   paths,
                                                   path=f"{path}: {key}",
                                                   key_diffs=key_diffs)

        return key_diffs

    def compare_dict_values(self, dict1, dict2, percent_threshold=10, abs_threshold=1000):
        """Compares values across two dictionary by recursively searching keys until identifying
            values at common paths. Both thresholds must be met to report results.

        Args:
            dict1 (dict): baseline dictionary to compare
            dict2 (dict): new dictionary to compare
            percent_threshold (int, optional): the percent difference threshold at which
                                               differences are reported. Defaults to 10.
            abs_threshold (int, optional): the abosolute difference threshold at which differences
                                           are reported. Defaults to 10.

        Returns:
            pd.DataFrame: summary of percent differences that meet thresholds
        """
        diff_report = {}

        def compare_recursive(d1, d2, path=""):
            for key in d1.keys():
                current_path = f"{path}['{key}']"
                if isinstance(d1[key], dict) and key in d2:
                    compare_recursive(d1[key], d2[key], current_path)
                elif isinstance(d1[key], (int, float)) and key in d2:
                    if isinstance(d2[key], (int, float)):
                        val1 = d1[key]
                        val2 = d2[key]
                        if val1 != 0:
                            percent_change = ((val2 - val1) / val1) * 100
                            if (abs(percent_change) >= percent_threshold) and \
                                    (abs(val1) >= abs_threshold or abs(val2) >= abs_threshold):
                                diff_report[current_path] = percent_change

        compare_recursive(dict1, dict2)
        return diff_report

    def split_json_key_path(self, path):
        keys = re.findall(r"\['(.*?)'\]", path)
        if len(keys) == 5:
            keys[4:4] = [None, None, None]
        return keys

    def write_dict_key_report(self, diff_report, output_path):
        if diff_report.empty:
            return
        diff_report.to_csv(output_path, index=False)
        print(f"Wrote dictionary key report to {output_path}")

    def write_dict_value_report(self, diff_report, output_path):
        col_headers = [
            "ECM",
            "Markets and Savings Type",
            "Adoption Scenario",
            "Results Scenario",
            "Climate Zone",
            "Building Class",
            "End Use",
            "Year"
        ]
        df = pd.DataFrame(columns=["Results path"], data=list(diff_report.keys()))
        if df.empty:
            return
        df[col_headers] = df["Results path"].apply(self.split_json_key_path).apply(pd.Series)
        df["Percent difference"] = [round(diff, 2) for diff in diff_report.values()]
        df = df.dropna(axis=1, how="all")
        df.to_csv(output_path, index=False)
        print(f"Wrote dictionary value report to {output_path}")

    def compare_jsons(self, json1_path, json2_path, output_dir=True):
        """Compare two jsons and report differences in keys and in values

        Args:
            json1_path (Path): baseline json file to compare
            json2_path (Path): new json file to compare
            write_reports (bool, optional): _description_. Defaults to True.
        """
        json1 = self.load_json(json1_path)
        json2 = self.load_json(json2_path)

        # Compare differences in json keys
        key_diffs = self.compare_dict_keys(json1, json2, [json1_path, json2_path])
        if output_dir is None:
            output_dir = json2_path.parent
        self.write_dict_key_report(key_diffs, output_dir / f"{json2_path.stem}_key_diffs.csv")

        # Compare differences in json values
        val_diffs = self.compare_dict_values(json1, json2)
        self.write_dict_value_report(val_diffs, output_dir / f"{json2_path.stem}_value_diffs.csv")

    def compare_summary_reports(self, report1_path, report2_path, output_dir=None):
        """Compare Summary_Data-TP.xlsx and Summary_Data-MAP.xlsx with baseline files

        Args:
            report1_path (Path): baseline summary report to compare
            report2_path (Path): new summary report to compare
            output_dir (Path, optional): _description_. Defaults to None.
        """

        reports1 = self.load_summary_report(report1_path)
        reports2 = self.load_summary_report(report2_path)
        if output_dir is None:
            output_dir = report2_path.parent
        output_path = output_dir / f"{report2_path.stem}_percent_diffs.xlsx"
        with pd.ExcelWriter(output_path) as writer:
            for (output_type, report1), (_, report2) in zip(reports1.items(), reports2.items()):
                diff = ((report2 - report1)/report1).round(2)
                diff = diff.reset_index()
                diff.to_excel(writer, sheet_name=output_type, index=False)
        print(f"Wrote Summary_Data percent difference report to {output_path}")


def main():
    parser = argparse.ArgumentParser(description="Compare results files for Scout.")
    parser.add_argument("--json-baseline", type=Path, help="Path to the baseline JSON file")
    parser.add_argument("--json-new", type=Path, help="Path to the new JSON file")
    parser.add_argument("--summary-baseline", type=Path,
                        help="Path to the baseline summary report (Excel file)")
    parser.add_argument("--summary-new", type=Path,
                        help="Path to the new summary report (Excel file)")
    parser.add_argument("--new-dir", type=Path, help="Directory containing files to compare")
    parser.add_argument("--base-dir", type=Path, help="Directory containing files to compare")
    parser.add_argument("--threshold", type=float, default=10,
                        help="Threshold for percent difference")
    args = parser.parse_args()

    compare = ScoutCompare()
    if args.base_dir and args.new_dir:
        # Compare all files
        base_dir = args.base_dir.resolve()
        new_dir = args.new_dir.resolve()
        agg_json_base = base_dir / "agg_results.json"
        agg_json_new = new_dir / "agg_results.json"
        compare.compare_jsons(agg_json_base, agg_json_new, output_dir=new_dir)
        ecm_json_base = base_dir / "ecm_results.json"
        ecm_json_new = new_dir / "ecm_results.json"
        compare.compare_jsons(ecm_json_base, ecm_json_new, output_dir=new_dir)

        summary_tp_base = base_dir / "Summary_Data-TP.xlsx"
        summary_tp_new = new_dir / "plots" / "tech_potential" / "Summary_Data-TP.xlsx"
        compare.compare_summary_reports(summary_tp_base, summary_tp_new, output_dir=new_dir)
        summary_map_base = base_dir / "Summary_Data-MAP.xlsx"
        summary_map_new = new_dir / "plots" / "max_adopt_potential" / "Summary_Data-MAP.xlsx"
        compare.compare_summary_reports(summary_map_base, summary_map_new, output_dir=new_dir)
    else:
        # Compare only as specified by the arguments
        if args.json_baseline and args.json_new:
            compare.compare_jsons(args.json_baseline, args.json_new)
        if args.summary_baseline and args.summary_new:
            compare.compare_summary_reports(args.summary_baseline, args.summary_new)


if __name__ == "__main__":
    main()<|MERGE_RESOLUTION|>--- conflicted
+++ resolved
@@ -48,11 +48,7 @@
                                     "Found at": path[2:]}, index=[0])
             key_diffs = pd.concat([key_diffs, new_row], ignore_index=True)
         if only_in_dict2:
-<<<<<<< HEAD
-            new_row = pd.DataFrame({"Results file": f"{paths[0].parent.name}/{paths[0].name}",
-=======
             new_row = pd.DataFrame({"Results file": f"{paths[1].parent.name}/{paths[1].name}",
->>>>>>> 7e81ca31
                                     "Unique key": str(only_in_dict2),
                                     "Found at": path[2:]}, index=[0])
             key_diffs = pd.concat([key_diffs, new_row], ignore_index=True)
